{
  "name": "@geo-web/content",
  "version": "0.6.1",
  "description": "",
  "type": "module",
  "main": "dist/index.js",
  "types": "dist/index.d.ts",
  "exports": {
    ".": "./dist/index.js"
  },
  "files": [
    "dist"
  ],
  "scripts": {
    "build:clean": "del dist",
    "build:js": "swc src -d ./dist --config-file ../../.swcrc",
    "build:types": "tsc --emitDeclarationOnly --skipLibCheck",
    "build": "pnpm build:clean && pnpm build:types && pnpm build:js",
    "lint": "eslint src/* test/* --fix",
    "test": "node --experimental-vm-modules ../../node_modules/jest/bin/jest.js",
    "test:ci": "pnpm run test --ci --coverage",
    "prepare": "pnpm build"
  },
  "keywords": [],
  "author": "",
  "license": "MIT",
  "devDependencies": {
    "@didtools/cacao": "^1.0.0",
    "@didtools/pkh-ethereum": "^0.0.3",
    "@ethersproject/wallet": "^5.7.0",
    "@ipld/dag-json": "^9.0.1",
    "@web3-storage/access": "^9.3.0",
    "@web3-storage/w3up-client": "^4.1.0",
    "did-session": "^1.0.0",
    "dids": "^3.4.0",
    "events": "^3.3.0",
    "jest-environment-ceramic": "^0.16.0",
    "key-did-provider-ed25519": "^2.0.1",
    "key-did-resolver": "^2.3.0",
    "uint8arrays": "^4.0.2"
  },
  "jest": {
    "extensionsToTreatAsEsm": [
      ".ts"
    ],
    "moduleNameMapper": {
      "^(\\.{1,2}/.*)\\.js$": "$1"
    },
    "transform": {
      "^.+\\.(t|j)s$": [
        "@swc/jest",
        {
          "root": "../.."
        }
      ]
    }
  },
  "dependencies": {
    "@apollo/client": "^3.7.14",
    "@ceramicnetwork/common": "^2.18.0",
    "@ceramicnetwork/http-client": "^2.15.0",
    "@ceramicnetwork/stream-tile": "^2.13.0",
<<<<<<< HEAD
=======
    "@ensdomains/content-hash": "^2.5.7",
>>>>>>> d6ae473d
    "@geo-web/types": "workspace:^0.2.0",
    "@glazed/tile-loader": "^0.2.1",
    "@ipld/car": "^5.0.1",
    "@ipld/dag-cbor": "^8.0.0",
    "@ipld/schema": "^4.1.2",
    "@typescript-eslint/parser": "^4.33.0",
    "@web3-storage/upload-client": "^5.4.0",
    "axios": "^1.2.1",
    "caip": "^1.1.0",
    "eslint": "^7.32.0",
    "ipfs-core": "0.14.3",
    "ipfs-core-types": "^0.13.0",
    "multiformats": "^10.0.2",
    "typescript": "^4.9.3"
  }
}<|MERGE_RESOLUTION|>--- conflicted
+++ resolved
@@ -60,10 +60,7 @@
     "@ceramicnetwork/common": "^2.18.0",
     "@ceramicnetwork/http-client": "^2.15.0",
     "@ceramicnetwork/stream-tile": "^2.13.0",
-<<<<<<< HEAD
-=======
     "@ensdomains/content-hash": "^2.5.7",
->>>>>>> d6ae473d
     "@geo-web/types": "workspace:^0.2.0",
     "@glazed/tile-loader": "^0.2.1",
     "@ipld/car": "^5.0.1",
